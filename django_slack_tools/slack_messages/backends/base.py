"""Slack messaging backends."""

from __future__ import annotations

import dataclasses
import traceback
from abc import ABC, abstractmethod
from logging import getLogger
from typing import TYPE_CHECKING, Any, cast

from slack_sdk.errors import SlackApiError

from django_slack_tools.slack_messages.models import SlackMessage, SlackMessagingPolicy
from django_slack_tools.utils.slack import MessageBody
from django_slack_tools.utils.template import DictTemplate, DjangoTemplate

if TYPE_CHECKING:
    from slack_sdk.web import SlackResponse

    from django_slack_tools.slack_messages.models.mention import SlackMention
    from django_slack_tools.slack_messages.models.message_recipient import SlackMessageRecipient
    from django_slack_tools.utils.slack import MessageHeader
    from django_slack_tools.utils.template import BaseTemplate

logger = getLogger(__name__)

RESERVED_CONTEXT_KWARGS = frozenset({"policy", "mentions", "mentions_as_str"})
"""Set of reserved context keys automatically created."""


class BaseBackend(ABC):
    """Abstract base class for messaging backends."""

    def prepare_message(
        self,
        *,
        policy: SlackMessagingPolicy | None = None,
        channel: str,
        header: MessageHeader,
        body: MessageBody,
    ) -> SlackMessage:
        """Prepare message.

        Args:
            policy: Related policy instance.
            channel: Channel to send message.
            header: Slack message control header.
            body: Slack message body.

        Returns:
            Prepared message.
        """
        _header: dict = policy.header_defaults if policy else {}
        _header.update(header.model_dump(exclude_unset=True))

        _body = body.model_dump()

        return SlackMessage(policy=policy, channel=channel, header=_header, body=_body)

    def prepare_messages_from_policy(
        self,
        policy: SlackMessagingPolicy,
        *,
        header: MessageHeader,
        context: dict[str, Any],
    ) -> list[SlackMessage]:
        """Prepare messages from policy.

        Args:
            policy: Policy to create messages from.
            header: Common message header.
            context: Message context.

        Returns:
            Prepared messages.
        """
        overridden_reserved = RESERVED_CONTEXT_KWARGS & set(context.keys())
        if overridden_reserved:
            logger.warning(
                "Template keyword argument(s) %s reserved for passing mentions, but already exists."
                " User provided value will override it.",
                ", ".join(f"`{s}`" for s in overridden_reserved),
            )

        messages: list[SlackMessage] = []
        for recipient in policy.recipients.all():
            logger.debug("Sending message to recipient %s", recipient)

            # Initialize template instance
            template = self._get_template_instance_from_policy(policy)

            # Prepare rendering arguments
            render_context = self._get_default_context(policy=policy, recipient=recipient)
            render_context.update(context)
            logger.debug("Context prepared as: %r", render_context)

            # Render template and parse as body
<<<<<<< HEAD
            rendered = render(template, **render_kwargs)
            body = MessageBody.from_any(rendered)
=======
            rendered = template.render(context=render_context)
            body = MessageBody.model_validate(rendered)
>>>>>>> a3b03f80

            # Create message instance
            message = self.prepare_message(policy=policy, channel=recipient.channel, header=header, body=body)
            messages.append(message)

        return SlackMessage.objects.bulk_create(messages)

    def _get_template_instance_from_policy(self, policy: SlackMessagingPolicy) -> BaseTemplate:
        """Get template instance."""
        if policy.template_type == SlackMessagingPolicy.TemplateType.Dict:
            return DictTemplate(policy.template)

<<<<<<< HEAD
        Returns:
            Prepared message.
        """
        _header: dict = policy.header_defaults if policy else {}
        _header.update(dataclasses.asdict(header))

        _body = dataclasses.asdict(body)
=======
        if policy.template_type == SlackMessagingPolicy.TemplateType.Django:
            return DjangoTemplate(file=policy.template)

        if policy.template_type == SlackMessagingPolicy.TemplateType.DjangoInline:
            return DjangoTemplate(inline=policy.template)
>>>>>>> a3b03f80

        msg = f"Unsupported template type: {policy.template_type!r}"
        raise ValueError(msg)

    def _get_default_context(self, *, policy: SlackMessagingPolicy, recipient: SlackMessageRecipient) -> dict[str, Any]:
        """Get default context for rendering.

        Following default context keys are created:

        - `policy`: Policy code.
        - `mentions`: List of mentions.
        - `mentions_as_str`: Comma-separated joined string of mentions.
        """
        mentions: list[SlackMention] = list(recipient.mentions.all())
        mentions_as_str = ", ".join(mention.mention for mention in mentions)

        return {
            "policy": policy.code,
            "mentions": mentions,
            "mentions_as_str": mentions_as_str,
        }

    def send_messages(self, *messages: SlackMessage, raise_exception: bool, get_permalink: bool) -> int:
        """Shortcut to send multiple messages.

        Args:
            messages: Messages to send.
            raise_exception: Whether to propagate exceptions.
            get_permalink: Try to get the message permalink via additional Slack API call.

        Returns:
            Count of messages sent successfully.
        """
        num_sent = 0
        for message in messages:
            sent = self.send_message(message=message, raise_exception=raise_exception, get_permalink=get_permalink)
            num_sent += 1 if sent.ok else 0

        return num_sent

    def send_message(
        self,
        message: SlackMessage,
        *,
        raise_exception: bool,
        get_permalink: bool,
    ) -> SlackMessage:
        """Send message.

        Args:
            message: Prepared message.
            raise_exception: Whether to propagate exceptions.
            get_permalink: Try to get the message permalink via additional Slack API call.

        Returns:
            Message sent to Slack.
        """
        try:
            response: SlackResponse
            try:
                response = self._send_message(message)
            except SlackApiError as err:
                if raise_exception:
                    raise

                logger.warning(
                    "Error occurred while sending message but suppressed because `raise_exception` set.",
                    exc_info=err,
                )
                response = err.response

            message.ok = ok = cast(bool, response.get("ok"))
            if ok:
                # Get message TS if OK
                message.ts = cast(str, response.get("ts"))

                # Store thread TS if possible
                data: dict[str, Any] = response.get("message", {})
                message.parent_ts = data.get("thread_ts", "")

                # Get message permalink
                if get_permalink:
                    message.permalink = self._get_permalink(message=message, raise_exception=raise_exception)

            message.request = self._record_request(response)
            message.response = self._record_response(response)
        except:  # noqa: E722
            if raise_exception:
                raise

            logger.exception("Error occurred while sending message but suppressed because `raise_exception` set.")
            message.exception = traceback.format_exc()
        finally:
            message.save()

        message.refresh_from_db()
        return message

    @abstractmethod
    def _send_message(self, message: SlackMessage) -> SlackResponse:
        """Internal implementation of actual 'send message' behavior."""

    @abstractmethod
    def _get_permalink(self, *, message: SlackMessage, raise_exception: bool) -> str:
        """Get a permalink for given message identifier."""

    @abstractmethod
    def _record_request(self, response: SlackResponse) -> Any:
        """Extract request data to be recorded. Should return JSON-serializable object."""

    @abstractmethod
    def _record_response(self, response: SlackResponse) -> Any:
        """Extract response data to be recorded. Should return JSON-serializable object."""<|MERGE_RESOLUTION|>--- conflicted
+++ resolved
@@ -51,9 +51,9 @@
             Prepared message.
         """
         _header: dict = policy.header_defaults if policy else {}
-        _header.update(header.model_dump(exclude_unset=True))
-
-        _body = body.model_dump()
+        _header.update(dataclasses.asdict(header))
+
+        _body = dataclasses.asdict(body)
 
         return SlackMessage(policy=policy, channel=channel, header=_header, body=_body)
 
@@ -95,13 +95,8 @@
             logger.debug("Context prepared as: %r", render_context)
 
             # Render template and parse as body
-<<<<<<< HEAD
-            rendered = render(template, **render_kwargs)
+            rendered = template.render(context=render_context)
             body = MessageBody.from_any(rendered)
-=======
-            rendered = template.render(context=render_context)
-            body = MessageBody.model_validate(rendered)
->>>>>>> a3b03f80
 
             # Create message instance
             message = self.prepare_message(policy=policy, channel=recipient.channel, header=header, body=body)
@@ -114,21 +109,11 @@
         if policy.template_type == SlackMessagingPolicy.TemplateType.Dict:
             return DictTemplate(policy.template)
 
-<<<<<<< HEAD
-        Returns:
-            Prepared message.
-        """
-        _header: dict = policy.header_defaults if policy else {}
-        _header.update(dataclasses.asdict(header))
-
-        _body = dataclasses.asdict(body)
-=======
         if policy.template_type == SlackMessagingPolicy.TemplateType.Django:
             return DjangoTemplate(file=policy.template)
 
         if policy.template_type == SlackMessagingPolicy.TemplateType.DjangoInline:
             return DjangoTemplate(inline=policy.template)
->>>>>>> a3b03f80
 
         msg = f"Unsupported template type: {policy.template_type!r}"
         raise ValueError(msg)
