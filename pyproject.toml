[tool.poetry]
name = "django-slack-bot"
version = "0.1.0"
description = "Slack bot with Django."
authors = ["Yuchan Lee <lasuillard@gmail.com>"]
license = "MIT"
readme = "README.md"
packages = [{ include = "django_slack_bot" }]

[tool.poetry.dependencies]
python = "^3.8"
slack-bolt = ">=1,<2"
<<<<<<< HEAD
django = ">=3.2,<4"
=======
django = ">=3.2,<5"
>>>>>>> 4da8e0c3
pydantic = ">=2,<3"

[tool.poetry.group.dev.dependencies]
black = "^23.11.0"
coverage = "^7.3.2"
mypy = "^1.7.1"
pytest = "^7.4.3"
pytest-cov = "^4.1.0"
pytest-sugar = "^0.9.7"
ruff = "^0.1.7"
django-coverage-plugin = "^3.1.0"
pytest-django = "^4.7.0"
django-stubs = { extras = ["compatible-mypy"], version = "^4.2.7" }
ipykernel = "^6.27.1"
celery = "^5.3.6"
faker = "^22.0.0"
factory-boy = "^3.3.0"
django-extensions = "^3.2.3"
django-debug-toolbar = "^4.2.0"
pytest-recording = "^0.13.1"
mkdocs = "^1.5.3"
mkdocstrings = { extras = ["python"], version = "^0.24.0" }
mkdocs-material = "^9.5.3"
pytest-xdist = "^3.5.0"

[build-system]
requires = ["poetry-core"]
build-backend = "poetry.core.masonry.api"

[tool.ruff]
target-version = "py38"
select = ["ALL"]
ignore = ["ANN101", "ANN401", "TD003", "FIX002", "ANN102"]
line-length = 120

[tool.ruff.extend-per-file-ignores]
"__init__.py" = ["D104"]
"tests/*" = ["D", "S101", "PLR2004", "SLF001"]
"testproj/*" = ["D100"]
"*/migrations/*" = ["RUF012", "D"]
"examples/*" = ["D100"]

[tool.ruff.pydocstyle]
convention = "google"

[tool.black]
target-version = ["py38"]
line-length = 120
include = '\.pyi?$'

[tool.mypy]
python_version = "3.8"
exclude = ['^\.venv/*']
plugins = ["mypy_django_plugin.main", "pydantic.mypy"]
namespace_packages = true
check_untyped_defs = true
disallow_untyped_defs = true
ignore_missing_imports = true
warn_unused_ignores = true
warn_redundant_casts = true
warn_unused_configs = true
warn_return_any = true
show_error_codes = true
strict_optional = true
no_implicit_reexport = true
explicit_package_bases = true

[tool.django-stubs]
django_settings_module = "testproj.config.settings"

[tool.pytest.ini_options]
addopts = [
    "--numprocesses=auto",
    "--strict-markers",
    "--doctest-modules",
    "--ds=testproj.config.settings",
    "--reuse-db",
    "--cov",
    "--cov-report=term",
    "--cov-report=xml",
    "--show-capture=no",
    "--junitxml=report.xml",
    "--block-network",
]
testpaths = ["tests"]
markers = ["slack: Tests working with Slack."]

[tool.coverage.run]
include = ["django_slack_bot/*"]
omit = ["*/migrations/*", "*tests*"]
branch = true
plugins = ["django_coverage_plugin"]

[tool.coverage.report]
skip_empty = true
show_missing = true
exclude_lines = ["pragma: no cover", "if TYPE_CHECKING"]<|MERGE_RESOLUTION|>--- conflicted
+++ resolved
@@ -10,11 +10,7 @@
 [tool.poetry.dependencies]
 python = "^3.8"
 slack-bolt = ">=1,<2"
-<<<<<<< HEAD
-django = ">=3.2,<4"
-=======
 django = ">=3.2,<5"
->>>>>>> 4da8e0c3
 pydantic = ">=2,<3"
 
 [tool.poetry.group.dev.dependencies]
